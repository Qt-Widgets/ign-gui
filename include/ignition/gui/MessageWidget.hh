--- conflicted
+++ resolved
@@ -18,8 +18,12 @@
 #ifndef IGNITION_GUI_MESSAGEWIDGET_HH_
 #define IGNITION_GUI_MESSAGEWIDGET_HH_
 
+#include <map>
 #include <memory>
 #include <string>
+#include <vector>
+
+#include <ignition/math/Vector3.hh>
 
 #include "ignition/gui/qt.h"
 #include "ignition/gui/PropertyWidget.hh"
@@ -132,19 +136,13 @@
       public: PropertyWidget *PropertyWidgetByName(
           const std::string &_name) const;
 
-<<<<<<< HEAD
       /// \brief Get the number of property widgets.
       /// \return The number of property widgets.
       public: unsigned int PropertyWidgetCount() const;
 
       /// \brief Performs the following:
       /// * Register the widget so that it can be referred by its scoped name
-      /// * Forwards it signals to the message widget
-=======
-      /// \brief Performs the following:
-      /// * Register the widget so that it can be referred by its scoped name
       /// * Forwards its signals to the message widget
->>>>>>> 363e9db9
       /// * Places the widget in the layout with the correct indentation
       /// \param[in] _scopedName Unique name to indentify the property within
       /// this widget. Nested message names are scoped using `::`, for example:
