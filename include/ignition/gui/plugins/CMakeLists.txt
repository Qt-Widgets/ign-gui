include (${project_cmake_dir}/Utils.cmake)

set (qt_headers_local
  ImageDisplay
  Publisher
  Requester
  Responder
  TimePanel
  TopicEcho
<<<<<<< HEAD
  PlotWindow
=======
  TopicViewer
>>>>>>> b44d1cc3
)

set(IGNITION_GUI_PLUGIN_INSTALL_DIR
  ${CMAKE_INSTALL_PREFIX}/${LIB_INSTALL_DIR}/ign-gui-${PROJECT_MAJOR_VERSION}/plugins/
)

# Plugin shared libraries
foreach (src ${qt_headers_local})
  QT5_WRAP_CPP(${src}_MOC ${src}.hh)
  add_library(${src} SHARED ${PROJECT_SOURCE_DIR}/src/plugins/${src}.cc ${${src}_MOC})
  target_link_libraries(${src}
    ${IGNITION-COMMON_LIBRARIES}
    ${IGNITION-GUI_LIBRARIES}
    ${IGNITION-MSGS_LIBRARIES}
    ${IGNITION-TRANSPORT_LIBRARIES}
    ${Qt5Core_LIBRARIES}
    ${Qt5Widgets_LIBRARIES})
  install (TARGETS ${src} DESTINATION ${IGNITION_GUI_PLUGIN_INSTALL_DIR})
endforeach (src ${qt_headers_local})
<|MERGE_RESOLUTION|>--- conflicted
+++ resolved
@@ -1,17 +1,19 @@
 include (${project_cmake_dir}/Utils.cmake)
 
 set (qt_headers_local
+  EditableLabel
   ImageDisplay
+  PlotTracker
   Publisher
   Requester
   Responder
   TimePanel
+  TopicCurveHandler
   TopicEcho
-<<<<<<< HEAD
+  TopicViewer
   PlotWindow
-=======
-  TopicViewer
->>>>>>> b44d1cc3
+  VariablePill
+  VariablePillContainer
 )
 
 set(IGNITION_GUI_PLUGIN_INSTALL_DIR
