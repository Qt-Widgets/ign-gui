/*
 * Copyright (C) 2017 Open Source Robotics Foundation
 *
 * Licensed under the Apache License, Version 2.0 (the "License");
 * you may not use this file except in compliance with the License.
 * You may obtain a copy of the License at
 *
 *     http://www.apache.org/licenses/LICENSE-2.0
 *
 * Unless required by applicable law or agreed to in writing, software
 * distributed under the License is distributed on an "AS IS" BASIS,
 * WITHOUT WARRANTIES OR CONDITIONS OF ANY KIND, either express or implied.
 * See the License for the specific language governing permissions and
 * limitations under the License.
 *
 */

#include <tinyxml2.h>
#include <string>

#include <ignition/common/Console.hh>
#include <ignition/common/Filesystem.hh>
#include "ignition/gui/Iface.hh"
#include "ignition/gui/MainWindow.hh"
#include "ignition/gui/Plugin.hh"
#include "ignition/gui/qt.h"

namespace ignition
{
  namespace gui
  {
    class MainWindowPrivate
    {
      /// \brief
      public: int pluginCount;

//      /// \brief Configuration for this window.
//      public: WindowConfig windowConfig;
//
//      /// \brief Counts the times the window has been painted
//      public: unsigned int paintCount{0};
//
//      /// \brief Minimum number of paint events to consider the window to be
//      /// fully initialized.
//      public: const unsigned int paintCountMin{20};
    };
  }
}

using namespace ignition;
using namespace gui;

/// \brief Strip last component from a path.
/// \return Original path without its last component.
/// \ToDo: Move this function to ignition::common::Filesystem
std::string dirName(const std::string &_path)
{
  std::size_t found = _path.find_last_of("/\\");
  return _path.substr(0, found);
}

/////////////////////////////////////////////////
MainWindow::MainWindow()
  : dataPtr(new MainWindowPrivate)
{
//  this->setObjectName("mainWindow");
//
//  // Ubuntu Xenial + Unity: the native menubar is not registering shortcuts,
//  // so we register the shortcuts independently of actions
//  std::vector<QShortcut *> shortcuts;
//
//  // Title
//  std::string title = "Ignition GUI";
//  this->setWindowIconText(tr(title.c_str()));
//  this->setWindowTitle(tr(title.c_str()));
//
//  // File menu
//  auto fileMenu = this->menuBar()->addMenu(tr("&File"));
//  fileMenu->setObjectName("fileMenu");
//
//  auto loadConfigAct = new QAction(tr("&Load configuration"), this);
//  loadConfigAct->setStatusTip(tr("Load configuration"));
//  this->connect(loadConfigAct, SIGNAL(triggered()), this, SLOT(OnLoadConfig()));
//  fileMenu->addAction(loadConfigAct);
//  shortcuts.push_back(new QShortcut(Qt::CTRL + Qt::Key_O, this,
//      SLOT(OnLoadConfig())));
//
//  auto saveConfigAct = new QAction(tr("&Save configuration"), this);
//  saveConfigAct->setStatusTip(tr("Save configuration"));
//  this->connect(saveConfigAct, SIGNAL(triggered()), this, SLOT(OnSaveConfig()));
//  fileMenu->addAction(saveConfigAct);
//  shortcuts.push_back(new QShortcut(Qt::CTRL + Qt::Key_S, this,
//      SLOT(OnSaveConfig())));
//
//  auto saveConfigAsAct = new QAction(tr("Save configuration as"), this);
//  saveConfigAsAct->setStatusTip(tr("Save configuration as"));
//  this->connect(saveConfigAsAct, SIGNAL(triggered()), this,
//    SLOT(OnSaveConfigAs()));
//  fileMenu->addAction(saveConfigAsAct);
//  shortcuts.push_back(new QShortcut(Qt::CTRL + Qt::SHIFT + Qt::Key_S, this,
//      SLOT(OnSaveConfigAs())));
//
//  fileMenu->addSeparator();
//
//  auto loadStylesheetAct = new QAction(tr("&Load stylesheet"), this);
//  loadStylesheetAct->setStatusTip(tr("Choose a QSS file to load"));
//  this->connect(loadStylesheetAct, SIGNAL(triggered()), this,
//      SLOT(OnLoadStylesheet()));
//  fileMenu->addAction(loadStylesheetAct);
//
//  fileMenu->addSeparator();
//
//  auto quitAct = new QAction(tr("&Quit"), this);
//  quitAct->setStatusTip(tr("Quit"));
//  this->connect(quitAct, SIGNAL(triggered()), this, SLOT(close()));
//  fileMenu->addAction(quitAct);
//  shortcuts.push_back(new QShortcut(Qt::CTRL + Qt::Key_Q, this, SLOT(close())));
//
//
//  // Docking
//  this->setDockOptions(QMainWindow::AnimatedDocks |
//                       QMainWindow::AllowTabbedDocks |
//                       QMainWindow::AllowNestedDocks);
}

/////////////////////////////////////////////////
MainWindow::~MainWindow()
{
}

/////////////////////////////////////////////////
//void MainWindow::paintEvent(QPaintEvent *_event)
//{
//  this->dataPtr->paintCount++;
//  if (this->dataPtr->paintCount == this->dataPtr->paintCountMin)
//  {
//    this->dataPtr->windowConfig = this->CurrentWindowConfig();
//  }
//  _event->accept();
//}
//
///////////////////////////////////////////////////
//void MainWindow::closeEvent(QCloseEvent *_event)
//{
//  if (this->dataPtr->paintCount < this->dataPtr->paintCountMin ||
//      this->dataPtr->windowConfig.XMLString() ==
//      this->CurrentWindowConfig().XMLString())
//  {
//    _event->accept();
//    return;
//  }
//
//  // Ask for confirmation
//  std::string msg = "There are unsaved changes. \n\n";
//
//  QMessageBox msgBox(QMessageBox::Warning, QString("Save configuration?"),
//      QString(msg.c_str()), QMessageBox::NoButton, this);
//  msgBox.setWindowFlags(Qt::Window | Qt::WindowTitleHint |
//      Qt::WindowStaysOnTopHint | Qt::CustomizeWindowHint);
//
//  auto saveButton = msgBox.addButton("Save as default",
//      QMessageBox::AcceptRole);
//  saveButton->setObjectName("closeConfirmationDialogSaveButton");
//  saveButton->setToolTip(QString::fromStdString(
//      "Save to default config file \"" + defaultConfigPath() + "\""));
//  msgBox.setDefaultButton(saveButton);
//  saveButton->setMinimumWidth(160);
//
//  auto saveAsButton = msgBox.addButton("Save as...", QMessageBox::AcceptRole);
//  saveAsButton->setObjectName("closeConfirmationDialogSaveAsButton");
//  saveAsButton->setToolTip("Choose a file on your computer");
//
//  auto cancelButton = msgBox.addButton("Cancel", QMessageBox::AcceptRole);
//  cancelButton->setObjectName("closeConfirmationDialogCancelButton");
//  msgBox.setEscapeButton(cancelButton);
//  cancelButton->setToolTip("Don't close window");
//
//  auto closeButton = msgBox.addButton("Close without saving",
//      QMessageBox::AcceptRole);
//  closeButton->setObjectName("closeConfirmationDialogCloseButton");
//  closeButton->setToolTip("Close without saving");
//  closeButton->setMinimumWidth(180);
//
//  msgBox.show();
//  msgBox.exec();
//
//  // User doesn't want to close window anymore
//  if (msgBox.clickedButton() == cancelButton)
//  {
//    _event->ignore();
//    return;
//  }
//
//  // Save to default config
//  if (msgBox.clickedButton() == saveButton)
//  {
//    this->OnSaveConfig();
//  }
//
//  // Save to custom file
//  if (msgBox.clickedButton() == saveAsButton)
//  {
//    this->OnSaveConfigAs();
//  }
//  _event->accept();
//}
//
///////////////////////////////////////////////////
//bool MainWindow::CloseAllDocks()
//{
//  igndbg << "Closing all docks" << std::endl;
//
//  auto docks = this->findChildren<QDockWidget *>();
//  for (auto dock : docks)
//  {
//    dock->close();
//    dock->setParent(new QWidget());
//  }
//
//  QCoreApplication::processEvents();
//
//  return true;
//}

/////////////////////////////////////////////////
void MainWindow::OnPluginClose()
{
  auto pluginName = this->sender()->objectName();
  removePlugin(pluginName.toStdString());
}

/////////////////////////////////////////////////
QStringList MainWindow::PluginListModel() const
{
  QStringList pluginNames;
  auto plugins = getPluginList();
  for (auto const &path : plugins)
  {
    for (auto const &plugin : path.second)
    {
      // Remove lib and .so
      auto pluginName = plugin.substr(3, plugin.find(".") - 3);
      pluginNames.append(QString::fromStdString(pluginName));
    }
  }
  return pluginNames;
}

///////////////////////////////////////////////////
//void MainWindow::OnLoadConfig()
//{
//  QFileDialog fileDialog(this, tr("Load configuration"), QDir::homePath(),
//      tr("*.config"));
//  fileDialog.setWindowFlags(Qt::Window | Qt::WindowCloseButtonHint |
//      Qt::WindowStaysOnTopHint | Qt::CustomizeWindowHint);
//
//  if (fileDialog.exec() != QDialog::Accepted)
//    return;
//
//  auto selected = fileDialog.selectedFiles();
//  if (selected.empty())
//    return;
//
//  if (!loadConfig(selected[0].toStdString()))
//    return;
//
//  if (!this->CloseAllDocks())
//    return;
//
//  addPluginsToWindow();
//  applyConfig();
//}
//
///////////////////////////////////////////////////
//void MainWindow::OnSaveConfig()
//{
//  this->SaveConfig(defaultConfigPath());
//}
//
///////////////////////////////////////////////////
//void MainWindow::OnSaveConfigAs()
//{
//  QFileDialog fileDialog(this, tr("Save configuration"), QDir::homePath(),
//      tr("*.config"));
//  fileDialog.setWindowFlags(Qt::Window | Qt::WindowCloseButtonHint |
//      Qt::WindowStaysOnTopHint | Qt::CustomizeWindowHint);
//  fileDialog.setAcceptMode(QFileDialog::AcceptSave);
//
//  if (fileDialog.exec() != QDialog::Accepted)
//    return;
//
//  auto selected = fileDialog.selectedFiles();
//  if (selected.empty())
//    return;
//
//  this->SaveConfig(selected[0].toStdString());
//}
//
///////////////////////////////////////////////////
//void MainWindow::SaveConfig(const std::string &_path)
//{
//  this->dataPtr->windowConfig = this->CurrentWindowConfig();
//
//  // Create the intermediate directories if needed.
//  // We check for errors when we try to open the file.
//  auto dirname = dirName(_path);
//  ignition::common::createDirectories(dirname);
//
//  // Open the file
//  std::ofstream out(_path.c_str(), std::ios::out);
//  if (!out)
//  {
//    QMessageBox msgBox;
//    std::string str = "Unable to open file: " + _path;
//    str += ".\nCheck file permissions.";
//    msgBox.setText(str.c_str());
//    msgBox.exec();
//  }
//  else
//    out << this->dataPtr->windowConfig.XMLString();
//
//  ignmsg << "Saved configuration [" << _path << "]" << std::endl;
//}
//
///////////////////////////////////////////////////
//void MainWindow::OnLoadStylesheet()
//{
//  QFileDialog fileDialog(this, tr("Load stylesheet"), QDir::homePath(),
//      tr("*.qss"));
//  fileDialog.setWindowFlags(Qt::Window | Qt::WindowCloseButtonHint |
//      Qt::WindowStaysOnTopHint | Qt::CustomizeWindowHint);
//
//  if (fileDialog.exec() != QDialog::Accepted)
//    return;
//
//  auto selected = fileDialog.selectedFiles();
//  if (selected.empty())
//    return;
//
//  setStyleFromFile(selected[0].toStdString());
//}

/////////////////////////////////////////////////
void MainWindow::OnAddPlugin(QString _plugin)
{
  auto plugin = _plugin.toStdString();
  ignlog << "Add [" << plugin << "] via menu" << std::endl;

  loadPlugin(plugin);
  addPluginsToWindow();
}

<<<<<<< HEAD
///////////////////////////////////////////////////
//bool MainWindow::ApplyConfig(const WindowConfig &_config)
//{
//  // Window position
//  if (_config.posX >= 0 && _config.posY >= 0)
//    this->move(_config.posX, _config.posY);
//
//  // Window size
//  if (_config.width >= 0 && _config.height >= 0)
//    this->resize(_config.width, _config.height);
//
//  // Docks state
//  if (!_config.state.isEmpty())
//  {
//    if (!this->restoreState(_config.state))
//      ignwarn << "Failed to restore state" << std::endl;
//  }
//
//  // Stylesheet
//  setStyleFromString(_config.styleSheet);
//
//  // Hide menus
//  for (auto visible : _config.menuVisibilityMap)
//  {
//    if (auto menu = this->findChild<QMenu *>(
//        QString::fromStdString(visible.first + "Menu")))
//    {
//      menu->menuAction()->setVisible(visible.second);
//    }
//  }
//
//  // Plugins menu
//  if (auto menu = this->findChild<QMenu *>("pluginsMenu"))
//  {
//    for (auto action : menu->actions())
//    {
//      action->setVisible(_config.pluginsFromPaths ||
//          std::find(_config.showPlugins.begin(),
//                    _config.showPlugins.end(),
//                    action->text().toStdString()) !=
//                    _config.showPlugins.end());
//    }
//
//    for (auto plugin : _config.showPlugins)
//    {
//      bool exists = false;
//      for (auto action : menu->actions())
//      {
//        if (action->text().toStdString() == plugin)
//        {
//          exists = true;
//          break;
//        }
//      }
//
//      if (!exists)
//      {
//        ignwarn << "Requested to show plugin [" << plugin <<
//            "] but it doesn't exist." << std::endl;
//      }
//    }
//  }
//
//  // Keep a copy
//  this->dataPtr->windowConfig = _config;
//
//  QCoreApplication::processEvents();
//
//  return true;
//}
//
///////////////////////////////////////////////////
//WindowConfig MainWindow::CurrentWindowConfig() const
//{
//  WindowConfig config;
//
//  // Position
//  config.posX = this->pos().x();
//  config.posY = this->pos().y();
//
//  // Size
//  config.width = this->width();
//  config.height = this->height();
//
//  // Docks state
//  config.state = this->saveState();
//
//  // Stylesheet
//  config.styleSheet = static_cast<QApplication *>(
//      QApplication::instance())->styleSheet().toStdString();
//
//  // Menus configuration is kept the same as the initial one. The menus might
//  // have been changed programatically but we don't guarantee that will be
//  // saved.
//
//  // Plugins
//  auto plugins = this->findChildren<Plugin *>();
//  for (const auto plugin : plugins)
//    config.plugins += plugin->ConfigStr();
//
//  return config;
//}
=======
/////////////////////////////////////////////////
bool MainWindow::ApplyConfig(const WindowConfig &_config)
{
  // Window position
  if (!_config.IsIgnoring("position_x") &&
      !_config.IsIgnoring("position_y") &&
      !_config.IsIgnoring("position") &&
      _config.posX >= 0 && _config.posY >= 0)
  {
    this->move(_config.posX, _config.posY);
  }

  // Window size
  if (!_config.IsIgnoring("width") &&
      !_config.IsIgnoring("height") &&
      !_config.IsIgnoring("size") &&
      _config.width >= 0 && _config.height >= 0)
  {
    this->resize(_config.width, _config.height);
  }

  // Docks state
  if (!_config.IsIgnoring("state") && !_config.state.isEmpty())
  {
    if (!this->restoreState(_config.state))
      ignwarn << "Failed to restore state" << std::endl;
  }

  // Stylesheet
  if (!_config.IsIgnoring("stylesheet"))
    setStyleFromString(_config.styleSheet);

  // Hide menus
  for (auto visible : _config.menuVisibilityMap)
  {
    if (auto menu = this->findChild<QMenu *>(
        QString::fromStdString(visible.first + "Menu")))
    {
      menu->menuAction()->setVisible(visible.second);
    }
  }

  // Plugins menu
  if (auto menu = this->findChild<QMenu *>("pluginsMenu"))
  {
    for (auto action : menu->actions())
    {
      action->setVisible(_config.pluginsFromPaths ||
          std::find(_config.showPlugins.begin(),
                    _config.showPlugins.end(),
                    action->text().toStdString()) !=
                    _config.showPlugins.end());
    }

    for (auto plugin : _config.showPlugins)
    {
      bool exists = false;
      for (auto action : menu->actions())
      {
        if (action->text().toStdString() == plugin)
        {
          exists = true;
          break;
        }
      }

      if (!exists)
      {
        ignwarn << "Requested to show plugin [" << plugin <<
            "] but it doesn't exist." << std::endl;
      }
    }
  }

  // Keep a copy
  this->dataPtr->windowConfig = _config;

  QCoreApplication::processEvents();

  return true;
}

/////////////////////////////////////////////////
WindowConfig MainWindow::CurrentWindowConfig() const
{
  WindowConfig config;

  // Position
  config.posX = this->pos().x();
  config.posY = this->pos().y();

  // Size
  config.width = this->width();
  config.height = this->height();

  // Docks state
  config.state = this->saveState();

  // Stylesheet
  config.styleSheet = static_cast<QApplication *>(
      QApplication::instance())->styleSheet().toStdString();

  // Menus configuration and ignored properties are kept the same as the
  // initial ones. They might have been changed programatically but we
  // don't guarantee that will be saved.
  config.menuVisibilityMap = this->dataPtr->windowConfig.menuVisibilityMap;
  config.pluginsFromPaths = this->dataPtr->windowConfig.pluginsFromPaths;
  config.showPlugins = this->dataPtr->windowConfig.showPlugins;
  config.ignoredProps = this->dataPtr->windowConfig.ignoredProps;

  // Plugins
  auto plugins = this->findChildren<Plugin *>();
  for (const auto plugin : plugins)
    config.plugins += plugin->ConfigStr();

  return config;
}
>>>>>>> a5aae108

/////////////////////////////////////////////////
bool WindowConfig::MergeFromXML(const std::string &_windowXml)
{
  // TinyXml element from string
  tinyxml2::XMLDocument doc;
  doc.Parse(_windowXml.c_str());
  auto winElem = doc.FirstChildElement("window");

  if (!winElem)
    return false;

  // Position
  if (auto xElem = winElem->FirstChildElement("position_x"))
    xElem->QueryIntText(&this->posX);

  if (auto yElem = winElem->FirstChildElement("position_y"))
    yElem->QueryIntText(&this->posY);

  // Size
  if (auto widthElem = winElem->FirstChildElement("width"))
    widthElem->QueryIntText(&this->width);

  if (auto heightElem = winElem->FirstChildElement("height"))
    heightElem->QueryIntText(&this->height);

  // Docks state
  if (auto stateElem = winElem->FirstChildElement("state"))
  {
    auto text = stateElem->GetText();
    this->state = QByteArray::fromBase64(text);
  }

  // Stylesheet
  if (auto styleElem = winElem->FirstChildElement("stylesheet"))
  {
    if (auto txt = styleElem->GetText())
    {
      setStyleFromString(txt);
    }
    // empty string
    else
    {
      setStyleFromString("");
    }
  }

  // Menus
  if (auto menusElem = winElem->FirstChildElement("menus"))
  {
    // File
    if (auto fileElem = menusElem->FirstChildElement("file"))
    {
      // Visible
      if (fileElem->Attribute("visible"))
      {
        bool visible = true;
        fileElem->QueryBoolAttribute("visible", &visible);
        this->menuVisibilityMap["file"] = visible;
      }
    }

    // Plugins
    if (auto pluginsElem = menusElem->FirstChildElement("plugins"))
    {
      // Visible
      if (pluginsElem->Attribute("visible"))
      {
        bool visible = true;
        pluginsElem->QueryBoolAttribute("visible", &visible);
        this->menuVisibilityMap["plugins"] = visible;
      }

      // From paths
      if (pluginsElem->Attribute("from_paths"))
      {
        bool fromPaths = false;
        pluginsElem->QueryBoolAttribute("from_paths", &fromPaths);
        this->pluginsFromPaths = fromPaths;
      }

      // Show individual plugins
      for (auto showElem = pluginsElem->FirstChildElement("show");
          showElem != nullptr;
          showElem = showElem->NextSiblingElement("show"))
      {
        if (auto pluginName = showElem->GetText())
          this->showPlugins.push_back(pluginName);
      }
    }
  }

  // Ignore
  for (auto ignoreElem = winElem->FirstChildElement("ignore");
      ignoreElem != nullptr;
      ignoreElem = ignoreElem->NextSiblingElement("ignore"))
  {
    if (auto prop = ignoreElem->GetText())
      this->ignoredProps.insert(prop);
  }

  return true;
}

/////////////////////////////////////////////////
std::string WindowConfig::XMLString() const
{
  tinyxml2::XMLDocument doc;

  // Window
  auto windowElem = doc.NewElement("window");
  doc.InsertEndChild(windowElem);

  // Position
  if (!this->IsIgnoring("position") && !this->IsIgnoring("position_x"))
  {
    auto elem = doc.NewElement("position_x");
    elem->SetText(std::to_string(this->posX).c_str());
    windowElem->InsertEndChild(elem);
  }

  if (!this->IsIgnoring("position") && !this->IsIgnoring("position_y"))
  {
    auto elem = doc.NewElement("position_y");
    elem->SetText(std::to_string(this->posY).c_str());
    windowElem->InsertEndChild(elem);
  }

  // Docks state
  if (!this->IsIgnoring("state"))
  {
    auto elem = doc.NewElement("state");
    elem->SetText(this->state.toBase64().toStdString().c_str());
    windowElem->InsertEndChild(elem);
  }

  // Size
  if (!this->IsIgnoring("size") && !this->IsIgnoring("width"))
  {
    auto elem = doc.NewElement("width");
    elem->SetText(std::to_string(this->width).c_str());
    windowElem->InsertEndChild(elem);
  }

  if (!this->IsIgnoring("size") && !this->IsIgnoring("height"))
  {
    auto elem = doc.NewElement("height");
    elem->SetText(std::to_string(this->height).c_str());
    windowElem->InsertEndChild(elem);
  }

  // Stylesheet
  if (!this->IsIgnoring("stylesheet"))
  {
    auto elem = doc.NewElement("stylesheet");
    elem->SetText(this->styleSheet.c_str());
    windowElem->InsertEndChild(elem);
  }

  // Menus
  {
    auto menusElem = doc.NewElement("menus");
    windowElem->InsertEndChild(menusElem);

    // File
    {
      auto elem = doc.NewElement("file");

      // Visible
      auto m = this->menuVisibilityMap.find("file");
      if (m != this->menuVisibilityMap.end())
      {
        elem->SetAttribute("visible", m->second);
      }
      menusElem->InsertEndChild(elem);
    }

    // Plugins
    {
      auto elem = doc.NewElement("plugins");

      // Visible
      auto m = this->menuVisibilityMap.find("plugins");
      if (m != this->menuVisibilityMap.end())
      {
        elem->SetAttribute("visible", m->second);
      }

      // From paths
      elem->SetAttribute("from_paths", this->pluginsFromPaths);

      // Show
      for (const auto &show : this->showPlugins)
      {
        auto showElem = doc.NewElement("show");
        showElem->SetText(show.c_str());
        elem->InsertEndChild(showElem);
      }

      menusElem->InsertEndChild(elem);
    }

    windowElem->InsertEndChild(menusElem);
  }

  // Ignored properties
  {
    for (const auto &ignore : this->ignoredProps)
    {
      auto ignoreElem = doc.NewElement("ignore");
      ignoreElem->SetText(ignore.c_str());
      windowElem->InsertEndChild(ignoreElem);
    }
  }

  tinyxml2::XMLPrinter printer;
  doc.Print(&printer);

  std::string config = "<?xml version=\"1.0\"?>\n\n";
  config += printer.CStr();
  config += this->plugins;

  return config;
}

/////////////////////////////////////////////////
<<<<<<< HEAD
int MainWindow::PluginCount() const
{
  return this->dataPtr->pluginCount;
}

/////////////////////////////////////////////////
void MainWindow::SetPluginCount(const int _pluginCount)
{
  this->dataPtr->pluginCount = _pluginCount;
  this->PluginCountChanged();
}
=======
bool WindowConfig::IsIgnoring(const std::string &_prop) const
{
  return this->ignoredProps.find(_prop) != this->ignoredProps.end();
}
>>>>>>> a5aae108
<|MERGE_RESOLUTION|>--- conflicted
+++ resolved
@@ -350,27 +350,37 @@
   addPluginsToWindow();
 }
 
-<<<<<<< HEAD
 ///////////////////////////////////////////////////
 //bool MainWindow::ApplyConfig(const WindowConfig &_config)
 //{
 //  // Window position
-//  if (_config.posX >= 0 && _config.posY >= 0)
+//  if (!_config.IsIgnoring("position_x") &&
+//      !_config.IsIgnoring("position_y") &&
+//      !_config.IsIgnoring("position") &&
+//      _config.posX >= 0 && _config.posY >= 0)
+//  {
 //    this->move(_config.posX, _config.posY);
+//  }
 //
 //  // Window size
-//  if (_config.width >= 0 && _config.height >= 0)
+//  if (!_config.IsIgnoring("width") &&
+//      !_config.IsIgnoring("height") &&
+//      !_config.IsIgnoring("size") &&
+//      _config.width >= 0 && _config.height >= 0)
+//  {
 //    this->resize(_config.width, _config.height);
+//  }
 //
 //  // Docks state
-//  if (!_config.state.isEmpty())
+//  if (!_config.IsIgnoring("state") && !_config.state.isEmpty())
 //  {
 //    if (!this->restoreState(_config.state))
 //      ignwarn << "Failed to restore state" << std::endl;
 //  }
 //
 //  // Stylesheet
-//  setStyleFromString(_config.styleSheet);
+//  if (!_config.IsIgnoring("stylesheet"))
+//    setStyleFromString(_config.styleSheet);
 //
 //  // Hide menus
 //  for (auto visible : _config.menuVisibilityMap)
@@ -442,9 +452,13 @@
 //  config.styleSheet = static_cast<QApplication *>(
 //      QApplication::instance())->styleSheet().toStdString();
 //
-//  // Menus configuration is kept the same as the initial one. The menus might
-//  // have been changed programatically but we don't guarantee that will be
-//  // saved.
+//  // Menus configuration and ignored properties are kept the same as the
+//  // initial ones. They might have been changed programatically but we
+//  // don't guarantee that will be saved.
+//  config.menuVisibilityMap = this->dataPtr->windowConfig.menuVisibilityMap;
+//  config.pluginsFromPaths = this->dataPtr->windowConfig.pluginsFromPaths;
+//  config.showPlugins = this->dataPtr->windowConfig.showPlugins;
+//  config.ignoredProps = this->dataPtr->windowConfig.ignoredProps;
 //
 //  // Plugins
 //  auto plugins = this->findChildren<Plugin *>();
@@ -453,125 +467,6 @@
 //
 //  return config;
 //}
-=======
-/////////////////////////////////////////////////
-bool MainWindow::ApplyConfig(const WindowConfig &_config)
-{
-  // Window position
-  if (!_config.IsIgnoring("position_x") &&
-      !_config.IsIgnoring("position_y") &&
-      !_config.IsIgnoring("position") &&
-      _config.posX >= 0 && _config.posY >= 0)
-  {
-    this->move(_config.posX, _config.posY);
-  }
-
-  // Window size
-  if (!_config.IsIgnoring("width") &&
-      !_config.IsIgnoring("height") &&
-      !_config.IsIgnoring("size") &&
-      _config.width >= 0 && _config.height >= 0)
-  {
-    this->resize(_config.width, _config.height);
-  }
-
-  // Docks state
-  if (!_config.IsIgnoring("state") && !_config.state.isEmpty())
-  {
-    if (!this->restoreState(_config.state))
-      ignwarn << "Failed to restore state" << std::endl;
-  }
-
-  // Stylesheet
-  if (!_config.IsIgnoring("stylesheet"))
-    setStyleFromString(_config.styleSheet);
-
-  // Hide menus
-  for (auto visible : _config.menuVisibilityMap)
-  {
-    if (auto menu = this->findChild<QMenu *>(
-        QString::fromStdString(visible.first + "Menu")))
-    {
-      menu->menuAction()->setVisible(visible.second);
-    }
-  }
-
-  // Plugins menu
-  if (auto menu = this->findChild<QMenu *>("pluginsMenu"))
-  {
-    for (auto action : menu->actions())
-    {
-      action->setVisible(_config.pluginsFromPaths ||
-          std::find(_config.showPlugins.begin(),
-                    _config.showPlugins.end(),
-                    action->text().toStdString()) !=
-                    _config.showPlugins.end());
-    }
-
-    for (auto plugin : _config.showPlugins)
-    {
-      bool exists = false;
-      for (auto action : menu->actions())
-      {
-        if (action->text().toStdString() == plugin)
-        {
-          exists = true;
-          break;
-        }
-      }
-
-      if (!exists)
-      {
-        ignwarn << "Requested to show plugin [" << plugin <<
-            "] but it doesn't exist." << std::endl;
-      }
-    }
-  }
-
-  // Keep a copy
-  this->dataPtr->windowConfig = _config;
-
-  QCoreApplication::processEvents();
-
-  return true;
-}
-
-/////////////////////////////////////////////////
-WindowConfig MainWindow::CurrentWindowConfig() const
-{
-  WindowConfig config;
-
-  // Position
-  config.posX = this->pos().x();
-  config.posY = this->pos().y();
-
-  // Size
-  config.width = this->width();
-  config.height = this->height();
-
-  // Docks state
-  config.state = this->saveState();
-
-  // Stylesheet
-  config.styleSheet = static_cast<QApplication *>(
-      QApplication::instance())->styleSheet().toStdString();
-
-  // Menus configuration and ignored properties are kept the same as the
-  // initial ones. They might have been changed programatically but we
-  // don't guarantee that will be saved.
-  config.menuVisibilityMap = this->dataPtr->windowConfig.menuVisibilityMap;
-  config.pluginsFromPaths = this->dataPtr->windowConfig.pluginsFromPaths;
-  config.showPlugins = this->dataPtr->windowConfig.showPlugins;
-  config.ignoredProps = this->dataPtr->windowConfig.ignoredProps;
-
-  // Plugins
-  auto plugins = this->findChildren<Plugin *>();
-  for (const auto plugin : plugins)
-    config.plugins += plugin->ConfigStr();
-
-  return config;
-}
->>>>>>> a5aae108
 
 /////////////////////////////////////////////////
 bool WindowConfig::MergeFromXML(const std::string &_windowXml)
@@ -798,7 +693,12 @@
 }
 
 /////////////////////////////////////////////////
-<<<<<<< HEAD
+bool WindowConfig::IsIgnoring(const std::string &_prop) const
+{
+  return this->ignoredProps.find(_prop) != this->ignoredProps.end();
+}
+
+/////////////////////////////////////////////////
 int MainWindow::PluginCount() const
 {
   return this->dataPtr->pluginCount;
@@ -809,10 +709,4 @@
 {
   this->dataPtr->pluginCount = _pluginCount;
   this->PluginCountChanged();
-}
-=======
-bool WindowConfig::IsIgnoring(const std::string &_prop) const
-{
-  return this->ignoredProps.find(_prop) != this->ignoredProps.end();
-}
->>>>>>> a5aae108
+}