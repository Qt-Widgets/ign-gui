/*
 * Copyright (C) 2017 Open Source Robotics Foundation
 *
 * Licensed under the Apache License, Version 2.0 (the "License");
 * you may not use this file except in compliance with the License.
 * You may obtain a copy of the License at
 *
 *     http://www.apache.org/licenses/LICENSE-2.0
 *
 * Unless required by applicable law or agreed to in writing, software
 * distributed under the License is distributed on an "AS IS" BASIS,
 * WITHOUT WARRANTIES OR CONDITIONS OF ANY KIND, either express or implied.
 * See the License for the specific language governing permissions and
 * limitations under the License.
 *
*/

#include <google/protobuf/descriptor.h>
#include <google/protobuf/message.h>

#include <map>
#include <string>

#include <ignition/common/Console.hh>
#include <ignition/common/EnumIface.hh>

#include <ignition/math/Helpers.hh>

#include <ignition/msgs.hh>

#include "ignition/gui/BoolWidget.hh"
#include "ignition/gui/CollapsibleWidget.hh"
#include "ignition/gui/ColorWidget.hh"
#include "ignition/gui/Conversions.hh"
#include "ignition/gui/Enums.hh"
#include "ignition/gui/EnumWidget.hh"
#include "ignition/gui/GeometryWidget.hh"
#include "ignition/gui/Helpers.hh"
#include "ignition/gui/NumberWidget.hh"
#include "ignition/gui/PropertyWidget.hh"
#include "ignition/gui/Pose3dWidget.hh"
#include "ignition/gui/QtMetatypes.hh"
#include "ignition/gui/StringWidget.hh"
#include "ignition/gui/Vector3dWidget.hh"

#include "ignition/gui/MessageWidget.hh"

namespace ignition
{
  namespace gui
  {
    /// \brief Private data for the MessageWidget class.
    class MessageWidgetPrivate
    {
      /// \brief A map of unique scoped names to correpsonding widgets.
      public: std::map <std::string, PropertyWidget *> properties;

      /// \brief A copy of the message used to build the widget. Helps
      /// creating new messages.
      public: google::protobuf::Message *msg = nullptr;
    };
  }
}

using namespace ignition;
using namespace gui;

/////////////////////////////////////////////////
MessageWidget::MessageWidget(const google::protobuf::Message *_msg)
  : dataPtr(new MessageWidgetPrivate())
{
  if (!_msg)
  {
    ignerr << "Null message passed, widget wasn't properly constructed"
           << std::endl;
    return;
  }

  this->dataPtr->msg = _msg->New();
  this->dataPtr->msg->CopyFrom(*_msg);

  // Layout
  auto mainLayout = new QVBoxLayout;
  mainLayout->setAlignment(Qt::AlignTop);
  mainLayout->setSpacing(0);
  mainLayout->setContentsMargins(0, 0, 0, 0);
  this->setLayout(mainLayout);

  // Generate widgets from the message and add to the layout
  this->Parse(this->dataPtr->msg, "", this);

  // set up event filter for scrollable widgets to make sure they don't steal
  // focus when embedded in a QScrollArea.
  auto spinBoxes = this->findChildren<QAbstractSpinBox *>();
  for (int i = 0; i < spinBoxes.size(); ++i)
  {
    spinBoxes[i]->installEventFilter(this);
    spinBoxes[i]->setFocusPolicy(Qt::StrongFocus);
  }
  auto comboBoxes = this->findChildren<QComboBox *>();
  for (int i = 0; i < comboBoxes.size(); ++i)
  {
    comboBoxes[i]->installEventFilter(this);
    comboBoxes[i]->setFocusPolicy(Qt::StrongFocus);
  }
}

/////////////////////////////////////////////////
MessageWidget::~MessageWidget()
{
  delete this->dataPtr->msg;
}

/////////////////////////////////////////////////
bool MessageWidget::UpdateFromMsg(const google::protobuf::Message *_msg)
{
  if (!this->dataPtr->msg)
  {
    ignerr << "The widget's message is null, this widget is invalid."
           << std::endl;
    return false;
  }

  if (!_msg)
  {
    ignwarn << "Null message, not updating widget" << std::endl;
    return false;
  }

  auto currentType = this->dataPtr->msg->GetDescriptor()->full_name();
  auto newType = _msg->GetDescriptor()->full_name();

  if (currentType != newType)
  {
    ignerr << "Trying to load a [" << newType
           << "] message into a widget previously filled with [" << currentType
           << "]" << std::endl;
    return false;
  }

  return this->Parse(_msg, "", this);
}

/////////////////////////////////////////////////
google::protobuf::Message *MessageWidget::Msg() const
{
  this->FillMsg(this->dataPtr->msg);
  return this->dataPtr->msg;
}

/////////////////////////////////////////////////
bool MessageWidget::WidgetVisible(const std::string &_name) const
{
  auto w = this->PropertyWidgetByName(_name);
  if (!w)
    return false;

  // If it's the only property inside a collapsible, check the collapsible
  auto collapsible = qobject_cast<CollapsibleWidget *>(w->parent()->parent());
  if (collapsible &&
      collapsible->findChildren<PropertyWidget *>().size() == 1)
  {
    return collapsible->isVisible();
  }

  return w->isVisible();
}

/////////////////////////////////////////////////
void MessageWidget::SetWidgetVisible(const std::string &_name,
    const bool _visible)
{
  auto w = this->PropertyWidgetByName(_name);
  if (!w)
    return;

  // If it's the only property inside a collapsible, hide the collapsible too
  auto collapsible = qobject_cast<CollapsibleWidget *>(w->parent()->parent());
  if (collapsible &&
      collapsible->findChildren<PropertyWidget *>().size() == 1)
  {
    collapsible->setVisible(_visible);
  }
  else
    w->setVisible(_visible);
}

/////////////////////////////////////////////////
bool MessageWidget::ReadOnly() const
{
  // Not read-only if there's at least one enabled widget
  for (auto p : this->dataPtr->properties)
  {
    auto collapsible = qobject_cast<CollapsibleWidget *>(p.second);
    if (!collapsible && p.second->isEnabled())
      return false;
  }

  return true;
}

/////////////////////////////////////////////////
void MessageWidget::SetReadOnly(const bool _readOnly)
{
  for (auto p : this->dataPtr->properties)
  {
    auto collapsible = qobject_cast<CollapsibleWidget *>(p.second);
    if (!collapsible)
      p.second->setEnabled(!_readOnly);
  }
}

/////////////////////////////////////////////////
bool MessageWidget::WidgetReadOnly(const std::string &_name) const
{
  auto w = this->PropertyWidgetByName(_name);
  if (!w)
    return false;

  auto collapsibleParent = qobject_cast<CollapsibleWidget *>(w->parent());
  if (collapsibleParent)
    return !collapsibleParent->isEnabled();

  return !w->isEnabled();
}

/////////////////////////////////////////////////
void MessageWidget::SetWidgetReadOnly(const std::string &_name,
    const bool _readOnly)
{
  auto w = this->PropertyWidgetByName(_name);
  if (!w)
    return;

  auto collapsibleParent = qobject_cast<CollapsibleWidget *>(w->parent());
  if (collapsibleParent)
  {
    collapsibleParent->setEnabled(!_readOnly);

    // Qt docs: "Disabling a widget implicitly disables all its children.
    // Enabling respectively enables all child widgets unless they have
    // been explicitly disabled."
    auto childWidgets = collapsibleParent->findChildren<QWidget *>();
    for (auto widget : childWidgets)
      widget->setEnabled(!_readOnly);

    return;
  }
  w->setEnabled(!_readOnly);
}

/////////////////////////////////////////////////
bool MessageWidget::SetPropertyValue(const std::string &_name,
                                     const QVariant _value)
{
  auto w = this->PropertyWidgetByName(_name);
  if (!w)
    return false;

  return w->SetValue(_value);
}

/////////////////////////////////////////////////
QVariant MessageWidget::PropertyValue(const std::string &_name) const
{
  auto w = this->PropertyWidgetByName(_name);
  if (!w)
    return QVariant();

  return w->Value();
}

/////////////////////////////////////////////////
bool MessageWidget::Parse(const google::protobuf::Message *_msg,
    const std::string &_scopedName, QWidget *_parent)
{
  auto descriptor = _msg->GetDescriptor();
  if (!descriptor)
  {
    ignerr << "Failed to get message descriptor" << std::endl;
    return false;
  }

  auto propertyWidget = this->PropertyWidgetByName(_scopedName);

  // Geometry
  auto messageType = descriptor->full_name();
  if (messageType == "ignition.msgs.Geometry")
  {
    // If creating new widget
    if (!propertyWidget)
    {
      propertyWidget = new GeometryWidget();
      this->AddPropertyWidget(_scopedName, propertyWidget, _parent);
    }

    // Set value
    auto msg = dynamic_cast<const msgs::Geometry *>(_msg);
    propertyWidget->SetValue(QVariant::fromValue(*msg));

    return true;
  }

  // Pose3d
  if (messageType == "ignition.msgs.Pose")
  {
    // If creating new widget
    if (!propertyWidget)
    {
      propertyWidget = new Pose3dWidget();
      this->AddPropertyWidget(_scopedName, propertyWidget, _parent);
    }

<<<<<<< HEAD
=======
    if (auto collapsible = qobject_cast<CollapsibleWidget *>(propertyWidget))
      propertyWidget = collapsible->findChild<PropertyWidget *>();

>>>>>>> d4dcdadd
    // Set value
    auto msg = dynamic_cast<const msgs::Pose *>(_msg);
    propertyWidget->SetValue(QVariant::fromValue(msgs::Convert(*msg)));

    return true;
  }

  // Vector3d
  if (messageType == "ignition.msgs.Vector3d")
  {
    // If creating new widget
    if (!propertyWidget)
    {
      propertyWidget = new Vector3dWidget(descriptor->name());
      this->AddPropertyWidget(_scopedName, propertyWidget, _parent);
    }

<<<<<<< HEAD
=======
    if (auto collapsible = qobject_cast<CollapsibleWidget *>(propertyWidget))
      propertyWidget = collapsible->findChild<PropertyWidget *>();

>>>>>>> d4dcdadd
    // Set value
    auto msg = dynamic_cast<const msgs::Vector3d *>(_msg);
    propertyWidget->SetValue(QVariant::fromValue(msgs::Convert(*msg)));

    return true;
  }

  // Color
  if (messageType == "ignition.msgs.Color")
  {
    // If creating new widget
    if (!propertyWidget)
    {
      propertyWidget = new ColorWidget();
      this->AddPropertyWidget(_scopedName, propertyWidget, _parent);
    }

<<<<<<< HEAD
=======
    if (auto collapsible = qobject_cast<CollapsibleWidget *>(propertyWidget))
      propertyWidget = collapsible->findChild<PropertyWidget *>();

>>>>>>> d4dcdadd
    // Set value
    auto msg = dynamic_cast<const msgs::Color *>(_msg);
    propertyWidget->SetValue(QVariant::fromValue(msgs::Convert(*msg)));

    return true;
  }

  auto reflection = _msg->GetReflection();
  if (!reflection)
  {
    ignerr << "Failed to get message reflection" << std::endl;
    return false;
  }

  // For other message types, recursively parse their fields
  for (int i = 0; i < descriptor->field_count() ; ++i)
  {
    auto fieldDescriptor = descriptor->field(i);

    if (!fieldDescriptor)
    {
      ignerr << "Failed to get field descriptor" << std::endl;
      continue;
    }

    // Scoped name
    auto fieldName = fieldDescriptor->name();
    auto scopedName = _scopedName.empty() ?
        fieldName : _scopedName + "::" + fieldName;

    // Get the widget if it exists
    propertyWidget = this->PropertyWidgetByName(scopedName);

    // Handle each field type
    auto fieldType = fieldDescriptor->type();

    // Repeated fields
    if (fieldDescriptor->is_repeated())
    {
      // Create collapsible
      auto collapsible = qobject_cast<CollapsibleWidget *>(propertyWidget);
      if (!collapsible)
      {
        collapsible = new CollapsibleWidget(fieldName);
        _parent->layout()->addWidget(collapsible);
      }

      // Parse all fields in the message
      int count = 0;
      for (; count < reflection->FieldSize(*_msg, fieldDescriptor); ++count)
      {
        // Append number to name
        auto name = scopedName + "::" + std::to_string(count);

        // Get widget
        auto repProp = this->PropertyWidgetByName(name);

        // Create a collapsible
        auto repCollapsible = qobject_cast<CollapsibleWidget *>(repProp);
        if (!repCollapsible)
        {
          repCollapsible = new CollapsibleWidget(std::to_string(count));
          collapsible->layout()->addWidget(repCollapsible);
        }

        // Parse message
        auto &valueMsg = reflection->GetRepeatedMessage(*_msg, fieldDescriptor,
            count);
        this->Parse(&valueMsg, name, repCollapsible);

        // Collapse the first time it was created
        if (!repProp)
        {
          repCollapsible->Toggle(false);
          this->AddPropertyWidget(name, repCollapsible, collapsible);
        }
      }

      // Drop repetitions which disappeared
      auto colLayout = collapsible->layout();
      for (; count < colLayout->count() - 1; ++count)
      {
        auto name = scopedName + "::" + std::to_string(count);
        this->RemovePropertyWidget(name);
      }
/*
// This properly removes the widgets, but MessageWidget still thinks it is there

      auto colLayout = collapsible->layout();
      QLayoutItem *item;
      count++;
      while ((item = colLayout->takeAt(count)) != nullptr)
      {
        delete item;
      }
*/

      // Collapse the first time it was created
      if (!propertyWidget)
      {
        collapsible->Toggle(false);
        this->AddPropertyWidget(scopedName, collapsible, _parent);
      }

      continue;
    }

    // Numbers
    if (fieldType == google::protobuf::FieldDescriptor::TYPE_DOUBLE)
    {
      // If creating new widget
      if (!propertyWidget)
      {
        propertyWidget = new NumberWidget(fieldName, NumberType::DOUBLE);
        this->AddPropertyWidget(scopedName, propertyWidget, _parent);
      }

      // Set value
      double value = reflection->GetDouble(*_msg, fieldDescriptor);
      if (!math::equal(value, value))
        value = 0;
      propertyWidget->SetValue(value);

      continue;
    }

    if (fieldType == google::protobuf::FieldDescriptor::TYPE_FLOAT)
    {
      // If creating new widget
      if (!propertyWidget)
      {
        propertyWidget = new NumberWidget(fieldName, NumberType::DOUBLE);
        this->AddPropertyWidget(scopedName, propertyWidget, _parent);
      }

      // Set value
      float value = reflection->GetFloat(*_msg, fieldDescriptor);
      if (!math::equal(value, value))
        value = 0;
      propertyWidget->SetValue(value);

      continue;
    }

    if (fieldType == google::protobuf::FieldDescriptor::TYPE_INT64)
    {
      // If creating new widget
      if (!propertyWidget)
      {
        propertyWidget = new NumberWidget(fieldName, NumberType::INT);
        this->AddPropertyWidget(scopedName, propertyWidget, _parent);
      }

      // Set value
      int value = reflection->GetInt64(*_msg, fieldDescriptor);
      propertyWidget->SetValue(value);

      continue;
    }

    if (fieldType == google::protobuf::FieldDescriptor::TYPE_INT32)
    {
      // If creating new widget
      if (!propertyWidget)
      {
        propertyWidget = new NumberWidget(fieldName, NumberType::INT);
        this->AddPropertyWidget(scopedName, propertyWidget, _parent);
      }

      // Set value
      int value = reflection->GetInt32(*_msg, fieldDescriptor);
      propertyWidget->SetValue(value);

      continue;
    }

    if (fieldType == google::protobuf::FieldDescriptor::TYPE_UINT64)
    {
      // If creating new widget
      if (!propertyWidget)
      {
        propertyWidget = new NumberWidget(fieldName, NumberType::UINT);
        this->AddPropertyWidget(scopedName, propertyWidget, _parent);
      }

      // Set value
      unsigned int value = reflection->GetUInt64(*_msg, fieldDescriptor);
      propertyWidget->SetValue(value);

      continue;
    }

    if (fieldType == google::protobuf::FieldDescriptor::TYPE_UINT32)
    {
      // If creating new widget
      if (!propertyWidget)
      {
        propertyWidget = new NumberWidget(fieldName, NumberType::UINT);
        this->AddPropertyWidget(scopedName, propertyWidget, _parent);
      }

      // Set value
      unsigned int value = reflection->GetUInt32(*_msg, fieldDescriptor);
      propertyWidget->SetValue(value);

      continue;
    }

    // Boolean
    if (fieldType == google::protobuf::FieldDescriptor::TYPE_BOOL)
    {
      // If creating new widget
      if (!propertyWidget)
      {
        propertyWidget = new BoolWidget(fieldName);
        this->AddPropertyWidget(scopedName, propertyWidget, _parent);
      }

      // Set value
      bool value = reflection->GetBool(*_msg, fieldDescriptor);
      propertyWidget->SetValue(value);

      continue;
    }

    // String
    if (fieldType == google::protobuf::FieldDescriptor::TYPE_STRING)
    {
      // If creating new widget
      if (!propertyWidget)
      {
        propertyWidget = new StringWidget(fieldName);
        this->AddPropertyWidget(scopedName, propertyWidget, _parent);
      }

      // Set value
      std::string value = reflection->GetString(*_msg, fieldDescriptor);
      propertyWidget->SetValue(QVariant::fromValue(value));

      continue;
    }

    // Enum
    if (fieldType == google::protobuf::FieldDescriptor::TYPE_ENUM)
    {
      // Value from field
      auto value = reflection->GetEnum(*_msg, fieldDescriptor);

      // If creating new widget
      if (!propertyWidget)
      {
        // Get all possible enum values
        std::vector<std::string> enumValues;
        auto enumDescriptor = value->type();
        for (int j = 0; j < enumDescriptor->value_count(); ++j)
        {
          auto valueDescriptor = enumDescriptor->value(j);
          if (valueDescriptor)
            enumValues.push_back(valueDescriptor->name());
        }

        // Create enum widget
        propertyWidget = new EnumWidget(fieldName, enumValues);
        this->AddPropertyWidget(scopedName, propertyWidget, _parent);
      }

      // Set value
      propertyWidget->SetValue(QVariant::fromValue(value->name()));

      continue;
    }

    // Nested messages
    if (fieldType == google::protobuf::FieldDescriptor::TYPE_MESSAGE)
    {
      // Create collapsible
      auto collapsible = qobject_cast<CollapsibleWidget *>(propertyWidget);
      if (!collapsible)
      {
        collapsible = new CollapsibleWidget(fieldName);
        _parent->layout()->addWidget(collapsible);
      }

      // Generate / update widget from message
      auto &valueMsg = reflection->GetMessage(*_msg, fieldDescriptor);
      this->Parse(&valueMsg, scopedName, collapsible);

      // Collapse the first time it was created
      if (!propertyWidget)
      {
        collapsible->Toggle(false);
        this->AddPropertyWidget(scopedName, collapsible, _parent);
      }
    }
  }

  return true;
}

/////////////////////////////////////////////////
bool MessageWidget::FillMsg(google::protobuf::Message *_msg,
    const std::string &_parentScopedName) const
{
  if (!_msg)
    return false;

  // Get descriptor of given message
  auto descriptor = _msg->GetDescriptor();
  if (!descriptor)
    return false;

  // Iterate over its fields
  auto count = descriptor->field_count();
  for (int i = 0; i < count ; ++i)
  {
    auto fieldDescriptor = descriptor->field(i);
    if (!fieldDescriptor)
      continue;

    auto reflection = _msg->GetReflection();
    if (!reflection)
      continue;

    std::string name = fieldDescriptor->name();

    // Update each field in the message
    // TODO update repeated fields
    if (fieldDescriptor->is_repeated())
      continue;

    auto scopedName = _parentScopedName.empty() ? name
        : _parentScopedName + "::" + name;

    // Skip if we don't have a widget with this name
    if (this->dataPtr->properties.find(scopedName) ==
        this->dataPtr->properties.end())
    {
      continue;
    }

    auto childWidget = this->dataPtr->properties[scopedName];
    auto variant = childWidget->Value();

    switch (fieldDescriptor->type())
    {
      // Numbers
      case google::protobuf::FieldDescriptor::TYPE_DOUBLE:
      {
        reflection->SetDouble(_msg, fieldDescriptor, variant.toDouble());
        break;
      }
      case google::protobuf::FieldDescriptor::TYPE_FLOAT:
      {
        reflection->SetFloat(_msg, fieldDescriptor, variant.toDouble());
        break;
      }
      case google::protobuf::FieldDescriptor::TYPE_INT64:
      {
        reflection->SetInt64(_msg, fieldDescriptor, variant.toInt());
        break;
      }
      case google::protobuf::FieldDescriptor::TYPE_INT32:
      {
        reflection->SetInt32(_msg, fieldDescriptor, variant.toInt());
        break;
      }
      case google::protobuf::FieldDescriptor::TYPE_UINT64:
      {
        reflection->SetUInt64(_msg, fieldDescriptor, variant.toUInt());
        break;
      }
      case google::protobuf::FieldDescriptor::TYPE_UINT32:
      {
        reflection->SetUInt32(_msg, fieldDescriptor, variant.toUInt());
        break;
      }
      // Boolean
      case google::protobuf::FieldDescriptor::TYPE_BOOL:
      {
        reflection->SetBool(_msg, fieldDescriptor, variant.toBool());
        break;
      }
      // String
      case google::protobuf::FieldDescriptor::TYPE_STRING:
      {
        reflection->SetString(_msg, fieldDescriptor,
            variant.value<std::string>());
        break;
      }
      // Enum
      case google::protobuf::FieldDescriptor::TYPE_ENUM:
      {
        auto str = variant.value<std::string>();

        // Convert string into protobuf enum
        auto enumDescriptor = fieldDescriptor->enum_type();
        if (!enumDescriptor)
          continue;

        auto enumValue = enumDescriptor->FindValueByName(str);
        if (enumValue)
          reflection->SetEnum(_msg, fieldDescriptor, enumValue);
        else
          ignerr << "Unable to find enum value [" << str << "]" << std::endl;

        break;
      }
      // Nested messages
      case google::protobuf::FieldDescriptor::TYPE_MESSAGE:
      {
        auto mutableMsg = reflection->MutableMessage(_msg, fieldDescriptor);

        // Geometry
        if (fieldDescriptor->message_type()->name() == "Geometry")
        {
          mutableMsg->CopyFrom(variant.value<msgs::Geometry>());
        }
        // Pose
        else if (fieldDescriptor->message_type()->name() == "Pose")
        {
          mutableMsg->CopyFrom(msgs::Convert(variant.value<math::Pose3d>()));
        }
        // Vector3d
        else if (fieldDescriptor->message_type()->name() == "Vector3d")
        {
          mutableMsg->CopyFrom(msgs::Convert(variant.value<math::Vector3d>()));
        }
        // Color
        else if (fieldDescriptor->message_type()->name() == "Color")
        {
          mutableMsg->CopyFrom(msgs::Convert(variant.value<math::Color>()));
        }
        // Recursively fill other types
        else
        {
          auto valueMsg = (reflection->MutableMessage(_msg, fieldDescriptor));
          this->FillMsg(valueMsg, scopedName);
        }

        break;
      }
      default:
        break;
    }
  }
  return true;
}

/////////////////////////////////////////////////
bool MessageWidget::AddPropertyWidget(const std::string &_name,
    PropertyWidget *_property, QWidget *_parent)
{
  if (_property == nullptr)
  {
    ignerr << "Null property, not adding widget." << std::endl;
    return false;
  }

  // If there's already an entry on the map, it will be overriden. This
  // is expected in the case of nested special messages, which are added first
  // to a collapsible and then the collapsible is added to the parent
  // collapsible
  this->dataPtr->properties[_name] = _property;

  // Forward widget's ValueChanged signal
  auto collapsibleSelf = qobject_cast<CollapsibleWidget *>(_property);
  if (!collapsibleSelf)
  {
    this->connect(_property, &PropertyWidget::ValueChanged,
        [this, _name](const QVariant _value)
        {this->ValueChanged(_name, _value);});
  }

  // If inside a collapsible, add indentation
  auto collapsibleParent = qobject_cast<CollapsibleWidget *>(_parent);
  if (collapsibleParent)
  {
    auto hLayout = new QHBoxLayout();
    hLayout->addItem(new QSpacerItem(20, 1, QSizePolicy::Fixed,
        QSizePolicy::Fixed));
    hLayout->setContentsMargins(0, 0, 0, 0);
    hLayout->setSpacing(0);
    hLayout->addWidget(_property);

    auto w = new QWidget();
    w->setLayout(hLayout);

    _parent->layout()->addWidget(w);
  }
  else
  {
    _parent->layout()->addWidget(_property);
  }

  return true;
}

/////////////////////////////////////////////////
bool MessageWidget::RemovePropertyWidget(const std::string &_name)
{
  auto widget = this->PropertyWidgetByName(_name);

  if (!widget)
    return false;

  // Remove from property list
  this->dataPtr->properties.erase(_name);

  auto collapsible = qobject_cast<CollapsibleWidget *>(widget);
  if (collapsible)
  {
    auto parentWidget = qobject_cast<QWidget *>(collapsible->parent());
    auto grandParentWidget = qobject_cast<QWidget *>(parentWidget->parent());

    auto layout = grandParentWidget->layout();
    auto id = layout->indexOf(grandParentWidget);

    auto item = layout->takeAt(id);
    delete item;

    return true;
  }

  return false;
}

/////////////////////////////////////////////////
unsigned int MessageWidget::PropertyWidgetCount() const
{
  return this->dataPtr->properties.size();
}

/////////////////////////////////////////////////
bool MessageWidget::eventFilter(QObject *_obj, QEvent *_event)
{
  // Only handle spins and combos
  auto spinBox = qobject_cast<QAbstractSpinBox *>(_obj);
  auto comboBox = qobject_cast<QComboBox *>(_obj);
  if (spinBox || comboBox)
  {
    QWidget *widget = qobject_cast<QWidget *>(_obj);
    if (_event->type() == QEvent::Wheel)
    {
      if (widget->focusPolicy() == Qt::WheelFocus)
      {
        _event->accept();
        return false;
      }
      else
      {
        _event->ignore();
        return true;
      }
    }
    else if (_event->type() == QEvent::FocusIn)
    {
      widget->setFocusPolicy(Qt::WheelFocus);
    }
    else if (_event->type() == QEvent::FocusOut)
    {
      widget->setFocusPolicy(Qt::StrongFocus);
    }
  }
  return QObject::eventFilter(_obj, _event);
}

/////////////////////////////////////////////////
PropertyWidget *MessageWidget::PropertyWidgetByName(
    const std::string &_name) const
{
  auto iter = this->dataPtr->properties.find(_name);
  if (iter != this->dataPtr->properties.end())
    return iter->second;

  return nullptr;
}
<|MERGE_RESOLUTION|>--- conflicted
+++ resolved
@@ -294,6 +294,9 @@
       this->AddPropertyWidget(_scopedName, propertyWidget, _parent);
     }
 
+    if (auto collapsible = qobject_cast<CollapsibleWidget *>(propertyWidget))
+      propertyWidget = collapsible->findChild<PropertyWidget *>();
+
     // Set value
     auto msg = dynamic_cast<const msgs::Geometry *>(_msg);
     propertyWidget->SetValue(QVariant::fromValue(*msg));
@@ -311,12 +314,9 @@
       this->AddPropertyWidget(_scopedName, propertyWidget, _parent);
     }
 
-<<<<<<< HEAD
-=======
     if (auto collapsible = qobject_cast<CollapsibleWidget *>(propertyWidget))
       propertyWidget = collapsible->findChild<PropertyWidget *>();
 
->>>>>>> d4dcdadd
     // Set value
     auto msg = dynamic_cast<const msgs::Pose *>(_msg);
     propertyWidget->SetValue(QVariant::fromValue(msgs::Convert(*msg)));
@@ -334,12 +334,9 @@
       this->AddPropertyWidget(_scopedName, propertyWidget, _parent);
     }
 
-<<<<<<< HEAD
-=======
     if (auto collapsible = qobject_cast<CollapsibleWidget *>(propertyWidget))
       propertyWidget = collapsible->findChild<PropertyWidget *>();
 
->>>>>>> d4dcdadd
     // Set value
     auto msg = dynamic_cast<const msgs::Vector3d *>(_msg);
     propertyWidget->SetValue(QVariant::fromValue(msgs::Convert(*msg)));
@@ -357,12 +354,9 @@
       this->AddPropertyWidget(_scopedName, propertyWidget, _parent);
     }
 
-<<<<<<< HEAD
-=======
     if (auto collapsible = qobject_cast<CollapsibleWidget *>(propertyWidget))
       propertyWidget = collapsible->findChild<PropertyWidget *>();
 
->>>>>>> d4dcdadd
     // Set value
     auto msg = dynamic_cast<const msgs::Color *>(_msg);
     propertyWidget->SetValue(QVariant::fromValue(msgs::Convert(*msg)));
