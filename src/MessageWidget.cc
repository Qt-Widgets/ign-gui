--- conflicted
+++ resolved
@@ -32,12 +32,9 @@
 #include "ignition/gui/CollapsibleWidget.hh"
 #include "ignition/gui/ColorWidget.hh"
 #include "ignition/gui/Conversions.hh"
-<<<<<<< HEAD
+#include "ignition/gui/Enums.hh"
 #include "ignition/gui/EnumWidget.hh"
 #include "ignition/gui/GeometryWidget.hh"
-=======
-#include "ignition/gui/Enums.hh"
->>>>>>> 8c27f022
 #include "ignition/gui/Helpers.hh"
 #include "ignition/gui/NumberWidget.hh"
 #include "ignition/gui/PropertyWidget.hh"
@@ -394,11 +391,7 @@
       // If creating new widget
       if (!propertyWidget)
       {
-<<<<<<< HEAD
-        propertyWidget = new NumberWidget(fieldName, NumberWidget::DOUBLE);
-=======
         propertyWidget = new NumberWidget(fieldName, NumberType::DOUBLE);
->>>>>>> 8c27f022
         this->AddPropertyWidget(scopedName, propertyWidget, _parent);
       }
 
@@ -416,11 +409,7 @@
       // If creating new widget
       if (!propertyWidget)
       {
-<<<<<<< HEAD
-        propertyWidget = new NumberWidget(fieldName, NumberWidget::DOUBLE);
-=======
         propertyWidget = new NumberWidget(fieldName, NumberType::DOUBLE);
->>>>>>> 8c27f022
         this->AddPropertyWidget(scopedName, propertyWidget, _parent);
       }
 
@@ -438,11 +427,7 @@
       // If creating new widget
       if (!propertyWidget)
       {
-<<<<<<< HEAD
-        propertyWidget = new NumberWidget(fieldName, NumberWidget::INT);
-=======
         propertyWidget = new NumberWidget(fieldName, NumberType::INT);
->>>>>>> 8c27f022
         this->AddPropertyWidget(scopedName, propertyWidget, _parent);
       }
 
@@ -458,11 +443,7 @@
       // If creating new widget
       if (!propertyWidget)
       {
-<<<<<<< HEAD
-        propertyWidget = new NumberWidget(fieldName, NumberWidget::INT);
-=======
         propertyWidget = new NumberWidget(fieldName, NumberType::INT);
->>>>>>> 8c27f022
         this->AddPropertyWidget(scopedName, propertyWidget, _parent);
       }
 
@@ -478,11 +459,7 @@
       // If creating new widget
       if (!propertyWidget)
       {
-<<<<<<< HEAD
-        propertyWidget = new NumberWidget(fieldName, NumberWidget::UINT);
-=======
         propertyWidget = new NumberWidget(fieldName, NumberType::UINT);
->>>>>>> 8c27f022
         this->AddPropertyWidget(scopedName, propertyWidget, _parent);
       }
 
@@ -498,11 +475,7 @@
       // If creating new widget
       if (!propertyWidget)
       {
-<<<<<<< HEAD
-        propertyWidget = new NumberWidget(fieldName, NumberWidget::UINT);
-=======
         propertyWidget = new NumberWidget(fieldName, NumberType::UINT);
->>>>>>> 8c27f022
         this->AddPropertyWidget(scopedName, propertyWidget, _parent);
       }
 
