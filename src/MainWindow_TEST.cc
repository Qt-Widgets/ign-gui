--- conflicted
+++ resolved
@@ -26,13 +26,8 @@
 #include "ignition/gui/Plugin.hh"
 
 std::string kTestConfigFile = "/tmp/ign-gui-test.config";
-<<<<<<< HEAD
-int gg_argc = 1;
-char **gg_argv = new char *[gg_argc];
-=======
 int g_argc = 1;
 char **g_argv = new char *[g_argc];
->>>>>>> ddb5dcd3
 
 using namespace ignition;
 using namespace gui;
@@ -41,11 +36,7 @@
 TEST(MainWindowTest, Constructor)
 {
   ignition::common::Console::SetVerbosity(4);
-<<<<<<< HEAD
-  Application app(gg_argc, gg_argv);
-=======
-  Application app(g_argc, g_argv);
->>>>>>> ddb5dcd3
+  Application app(g_argc, g_argv);
 
   // Constructor
   auto mainWindow = new MainWindow;
@@ -58,11 +49,7 @@
 TEST(MainWindowTest, OnSaveConfig)
 {
   ignition::common::Console::SetVerbosity(4);
-<<<<<<< HEAD
-  Application app(gg_argc, gg_argv);
-=======
-  Application app(g_argc, g_argv);
->>>>>>> ddb5dcd3
+  Application app(g_argc, g_argv);
 
   // Change default config path
   App()->SetDefaultConfigPath(kTestConfigFile);
@@ -99,11 +86,7 @@
 TEST(MainWindowTest, OnSaveConfigAs)
 {
   ignition::common::Console::SetVerbosity(4);
-<<<<<<< HEAD
-  Application app(gg_argc, gg_argv);
-=======
-  Application app(g_argc, g_argv);
->>>>>>> ddb5dcd3
+  Application app(g_argc, g_argv);
 
   auto mainWindow = new MainWindow;
   ASSERT_NE(nullptr, mainWindow);
@@ -139,11 +122,7 @@
 TEST(MainWindowTest, OnLoadConfig)
 {
   ignition::common::Console::SetVerbosity(4);
-<<<<<<< HEAD
-  Application app(gg_argc, gg_argv);
-=======
-  Application app(g_argc, g_argv);
->>>>>>> ddb5dcd3
+  Application app(g_argc, g_argv);
 
   // Add test plugins to path
   App()->AddPluginPath(std::string(PROJECT_BINARY_PATH) + "/lib");
@@ -186,11 +165,7 @@
 TEST(MainWindowTest, OnAddPlugin)
 {
   ignition::common::Console::SetVerbosity(4);
-<<<<<<< HEAD
-  Application app(gg_argc, gg_argv);
-=======
-  Application app(g_argc, g_argv);
->>>>>>> ddb5dcd3
+  Application app(g_argc, g_argv);
 
   // Add test plugins to path
   App()->AddPluginPath(std::string(PROJECT_BINARY_PATH) + "/lib");
@@ -346,11 +321,7 @@
 TEST(MainWindowTest, CloseWithoutSavingChanges)
 {
   ignition::common::Console::SetVerbosity(4);
-<<<<<<< HEAD
-  Application app(gg_argc, gg_argv);
-=======
-  Application app(g_argc, g_argv);
->>>>>>> ddb5dcd3
+  Application app(g_argc, g_argv);
 
   // Create main window
   EXPECT_TRUE(App()->InitializeMainWindow());
@@ -400,11 +371,7 @@
 TEST(MainWindowTest, ApplyConfig)
 {
   ignition::common::Console::SetVerbosity(4);
-<<<<<<< HEAD
-  Application app(gg_argc, gg_argv);
-=======
-  Application app(g_argc, g_argv);
->>>>>>> ddb5dcd3
+  Application app(g_argc, g_argv);
 
   // Main window
   auto mainWindow = new MainWindow;
