# No need to add plugins to sources, they will be found when building the
# shared libraries

set (gtest_local_sources
  ImageDisplay_TEST.cc
  Publisher_TEST.cc
  Requester_TEST.cc
  Responder_TEST.cc
  TimePanel_TEST.cc
  TopicEcho_TEST.cc
<<<<<<< HEAD
  PlotWindow_TEST.cc
=======
  TopicViewer_TEST.cc
>>>>>>> b44d1cc3
)

ign_build_tests(${gtest_local_sources})<|MERGE_RESOLUTION|>--- conflicted
+++ resolved
@@ -8,11 +8,8 @@
   Responder_TEST.cc
   TimePanel_TEST.cc
   TopicEcho_TEST.cc
-<<<<<<< HEAD
+  TopicViewer_TEST.cc
   PlotWindow_TEST.cc
-=======
-  TopicViewer_TEST.cc
->>>>>>> b44d1cc3
 )
 
 ign_build_tests(${gtest_local_sources})