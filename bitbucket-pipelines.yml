--- conflicted
+++ resolved
@@ -32,66 +32,14 @@
           - cd lcov
           - make install
           - cd ..
-<<<<<<< HEAD
-          # Ignition tools
-          - apt install -y
-            ruby-ronn ruby-dev
-          - hg clone http://bitbucket.org/ignitionrobotics/ign-tools -b default
-          - cd ign-tools
-          - mkdir build
-          - cd build
-          - cmake ..
-          - make -j4 install
-          - cd ../..
-          # Ignition cmake
-          - hg clone http://bitbucket.org/ignitionrobotics/ign-cmake -b gz11
-          - cd ign-cmake
-          - mkdir build
-          - cd build
-          - cmake ..
-          - make -j4 install
-          - cd ../..
-          # Ignition math
-          - hg clone http://bitbucket.org/ignitionrobotics/ign-math -b gz11
-          - cd ign-math
-          - mkdir build
-          - cd build
-          - cmake ..
-          - make -j4 install
-          - cd ../..
-          # Ignition common
-          - apt install -y
-            uuid-dev
-            libavcodec-dev libavdevice-dev libavformat-dev libavutil-dev
-            libfreeimage-dev libgts-dev libswscale-dev
-          - hg clone http://bitbucket.org/ignitionrobotics/ign-common -b gz11
-          - cd ign-common
-          - mkdir build
-          - cd build
-          - cmake ..
-          - make -j4 install
-          - cd ../..
-          # Ignition msgs
-          - apt install -y
-            protobuf-compiler
-          - hg clone http://bitbucket.org/ignitionrobotics/ign-msgs -b gz11
-          - cd ign-msgs
-          - mkdir build
-          - cd build
-          - cmake ..
-          - make -j4 install
-          - cd ../..
-          # Ignition transport
-          - apt install -y
-            libzmq3-dev
-            libsqlite3-dev
-          - hg clone http://bitbucket.org/ignitionrobotics/ign-transport -b gz11
-          - cd ign-transport
-          - mkdir build
-          - cd build
-          - cmake ..
-          - make -j4 install
-          - cd ../..
+          # Dependency: Ignition packages
+          - apt-get -y install
+            libignition-cmake2-dev
+            libignition-tools-dev
+            libignition-common3-dev
+            libignition-math6-dev
+            libignition-msgs3-dev
+            libignition-transport6-dev
           # Ignition rendering
           - apt install -y
             libogre-1.9-dev
@@ -103,17 +51,6 @@
           - cmake ..
           - make -j4 install
           - cd ../..
-=======
-          # Dependency: Ignition packages
-          - apt-get -y install
-            libignition-cmake2-dev
-            libignition-tools-dev
-            libignition-common3-dev
-            libignition-math6-dev
-            libignition-msgs3-dev
-            libignition-transport6-dev
-            libignition-rendering-dev
->>>>>>> ec5e11dd
           # Ignition GUI
           - mkdir build
           - cd build
